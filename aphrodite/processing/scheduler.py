import enum
import random
import time
from collections import deque
from dataclasses import dataclass, field
from typing import (Callable, Deque, Dict, Iterable, List, Optional, Set,
                    Tuple, Union)

from loguru import logger

import aphrodite.common.envs as envs
from aphrodite.common.config import CacheConfig, LoRAConfig, SchedulerConfig
from aphrodite.common.sequence import (Sequence, SequenceData, SequenceGroup,
                                       SequenceGroupMetadata,
                                       SequenceGroupMetadataDelta,
                                       SequenceStatus)
from aphrodite.common.utils import Device, PyObjectCache
from aphrodite.lora.request import LoRARequest
from aphrodite.processing.interfaces import AllocStatus, BlockSpaceManager
from aphrodite.prompt_adapter.request import PromptAdapterRequest

# Test-only. If configured, decode is preempted with
# ARTIFICIAL_PREEMPTION_PROB% probability.
ENABLE_ARTIFICIAL_PREEMPT = envs.APHRODITE_TEST_ENABLE_ARTIFICIAL_PREEMPT
ARTIFICIAL_PREEMPTION_PROB = 0.5
ARTIFICIAL_PREEMPTION_MAX_CNT = 500


class PreemptionMode(enum.Enum):
    """Preemption modes.

    1. Swapping: Swap out the blocks of the preempted sequences to CPU memory
    and swap them back in when the sequences are resumed.
    2. Recomputation: Discard the blocks of the preempted sequences and
    recompute them when the sequences are resumed, treating the sequences as
    new prompts.
    """
    SWAP = enum.auto()
    RECOMPUTE = enum.auto()


@dataclass
class SchedulingBudget:
    """The available slots for scheduling.

    TODO: Right now, the budget is request_id-aware meaning it can ignore
    budget update from the same request_id. It is because in normal scheduling
    path, we update RUNNING num_seqs ahead of time, meaning it could be
    updated more than once when scheduling RUNNING requests. Since this won't
    happen if we only have chunked prefill scheduling, we can remove this
    feature from the API when chunked prefill is enabled by default.
    """
    token_budget: int
    max_num_seqs: int
    _request_ids_num_batched_tokens: Set[str] = field(default_factory=set)
    _request_ids_num_curr_seqs: Set[str] = field(default_factory=set)
    _num_batched_tokens: int = 0
    _num_curr_seqs: int = 0

    def can_schedule(self, *, num_new_tokens: int, num_new_seqs: int):
        assert num_new_tokens != 0
        assert num_new_seqs != 0
        return (self.num_batched_tokens + num_new_tokens <= self.token_budget
                and self.num_curr_seqs + num_new_seqs <= self.max_num_seqs)

    def remaining_token_budget(self):
        return self.token_budget - self.num_batched_tokens

    def add_num_batched_tokens(self, req_id: str, num_batched_tokens: int):
        if req_id in self._request_ids_num_batched_tokens:
            return

        self._request_ids_num_batched_tokens.add(req_id)
        self._num_batched_tokens += num_batched_tokens

    def subtract_num_batched_tokens(self, req_id: str,
                                    num_batched_tokens: int):
        if req_id in self._request_ids_num_batched_tokens:
            self._request_ids_num_batched_tokens.remove(req_id)
            self._num_batched_tokens -= num_batched_tokens

    def add_num_seqs(self, req_id: str, num_curr_seqs: int):
        if req_id in self._request_ids_num_curr_seqs:
            return

        self._request_ids_num_curr_seqs.add(req_id)
        self._num_curr_seqs += num_curr_seqs

    def subtract_num_seqs(self, req_id: str, num_curr_seqs: int):
        if req_id in self._request_ids_num_curr_seqs:
            self._request_ids_num_curr_seqs.remove(req_id)
            self._num_curr_seqs -= num_curr_seqs

    @property
    def num_batched_tokens(self):
        return self._num_batched_tokens

    @property
    def num_curr_seqs(self):
        return self._num_curr_seqs


@dataclass
class ScheduledSequenceGroup:
    # A sequence group that's scheduled.
    seq_group: SequenceGroup
    # The total chunk size (number of tokens) to process for next iteration.
    # 1 for decoding. Same as prompt tokens for prefill, but if prefill is
    # chunked, it can be smaller than that.
    token_chunk_size: int


@dataclass
class SchedulerOutputs:
    """The scheduling decision made from a scheduler."""
    # Scheduled sequence groups.
    scheduled_seq_groups: Iterable[ScheduledSequenceGroup]
    # Number of prefill groups scheduled.
    num_prefill_groups: int
    # Total number of batched tokens.
    num_batched_tokens: int
    # Blocks to swap in. List of CPU -> GPU block number.
    blocks_to_swap_in: List[Tuple[int, int]]
    # Blocks to swap out. List of GPU -> CPU block number.
    blocks_to_swap_out: List[Tuple[int, int]]
    # Blocks to copy. Source to dest block.
    blocks_to_copy: List[Tuple[int, int]]
    # Sequence groups that are going to be ignored.
    ignored_seq_groups: List[SequenceGroup]
    # The number of slots for lookahead decoding.
    num_lookahead_slots: int
    # The number of requests in the running queue
    running_queue_size: int
    preempted: int

    def __post_init__(self):
        # Swap in and swap out should never happen at the same time.
        assert not (self.blocks_to_swap_in and self.blocks_to_swap_out)

        self.num_loras: int = len(self.lora_requests)
        if self.num_loras > 0:
            self._sort_by_lora_ids()

        self.num_prompt_adapters: int = len(self.prompt_adapter_requests)

    def is_empty(self) -> bool:
        # NOTE: We do not consider the ignored sequence groups.
        return (not self.scheduled_seq_groups and not self.blocks_to_swap_in
                and not self.blocks_to_swap_out and not self.blocks_to_copy)

    def _sort_by_lora_ids(self):
        self.scheduled_seq_groups = sorted(
            self.scheduled_seq_groups,
            key=lambda g: (g.seq_group.lora_int_id, g.seq_group.request_id))

    @property
    def lora_requests(self) -> Set[LoRARequest]:
        return {
            g.seq_group.lora_request
            for g in self.scheduled_seq_groups
            if g.seq_group.lora_request is not None
        }

    @property
    def prompt_adapter_requests(self) -> Set[PromptAdapterRequest]:
        return {
            g.seq_group.prompt_adapter_request
            for g in self.scheduled_seq_groups
            if g.seq_group.prompt_adapter_request is not None
        }


@dataclass
class SchedulerRunningOutputs:
    """The requests that are scheduled from a running queue.

    Could contain prefill (prefill that's chunked) or decodes. If there's not
    enough memory, it can be preempted (for recompute) or swapped out.
    """
    # Selected sequences that are running and in a decoding phase.
    decode_seq_groups: List[ScheduledSequenceGroup]
    # Selected sequences that are running and in a prefill phase.
    # I.e., it means the prefill has been chunked.
    prefill_seq_groups: List[ScheduledSequenceGroup]
    # The preempted sequences.
    preempted: List[SequenceGroup]
    # Sequences that are swapped out.
    swapped_out: List[SequenceGroup]
    # The blocks to swap out.
    blocks_to_swap_out: List[Tuple[int, int]]
    # The blocks to copy.
    blocks_to_copy: List[Tuple[int, int]]
    # The number of slots for lookahead decoding.
    num_lookahead_slots: int

    # Optimization for fast-access to seq_group lists
    decode_seq_groups_list: List[SequenceGroup]
    prefill_seq_groups_list: List[SequenceGroup]

    @classmethod
    def create_empty(cls) -> "SchedulerRunningOutputs":
        return SchedulerRunningOutputs(
            decode_seq_groups=[],
            prefill_seq_groups=[],
            preempted=[],
            swapped_out=[],
            blocks_to_swap_out=[],
            blocks_to_copy=[],
            num_lookahead_slots=0,
            decode_seq_groups_list=[],
            prefill_seq_groups_list=[],
        )


@dataclass
class SchedulerSwappedInOutputs:
    """The requests that are scheduled from a swap queue.

    Could contain prefill (prefill that's chunked) or decodes.
    """
    # Selected sequences that are going to be swapped in and is in a
    # decoding phase.
    decode_seq_groups: List[SequenceGroup]
    # Selected sequences that are going to be swapped in and in a prefill
    # phase. I.e., it means the prefill has been chunked.
    prefill_seq_groups: List[SequenceGroup]
    # The blocks to swap in.
    blocks_to_swap_in: List[Tuple[int, int]]
    # The blocks to copy.
    blocks_to_copy: List[Tuple[int, int]]
    # The number of slots for lookahead decoding.
    num_lookahead_slots: int
    # Infeasible sequence groups.
    infeasible_seq_groups: List[SequenceGroup]

    @classmethod
    def create_empty(cls) -> "SchedulerSwappedInOutputs":
        return SchedulerSwappedInOutputs(
            decode_seq_groups=[],
            prefill_seq_groups=[],
            blocks_to_swap_in=[],
            blocks_to_copy=[],
            num_lookahead_slots=0,
            infeasible_seq_groups=[],
        )


@dataclass
class SchedulerPrefillOutputs:
    """The requests that are scheduled from a waiting queue.

    Could contain a fresh prefill requests or preempted requests that need
    to be recomputed from scratch.
    """
    # Selected sequences for prefill.
    seq_groups: List[SequenceGroup]
    # Ignored sequence groups.
    ignored_seq_groups: List[SequenceGroup]
    num_lookahead_slots: int

    @classmethod
    def create_empty(cls) -> "SchedulerPrefillOutputs":
        return SchedulerPrefillOutputs(
            seq_groups=[],
            ignored_seq_groups=[],
            num_lookahead_slots=0,
        )


def seq_group_metadata_builder():
    return SequenceGroupMetadata(request_id="",
                                 is_prompt=False,
                                 seq_data={},
                                 sampling_params=None,
                                 block_tables={})


def scheduler_running_outputs_builder():
    return SchedulerRunningOutputs(decode_seq_groups=[],
                                   prefill_seq_groups=[],
                                   preempted=[],
                                   swapped_out=[],
                                   blocks_to_swap_out=[],
                                   blocks_to_copy=[],
                                   num_lookahead_slots=0,
                                   prefill_seq_groups_list=[],
                                   decode_seq_groups_list=[])


def scheduled_seq_group_builder():
    return ScheduledSequenceGroup(seq_group=None, token_chunk_size=0)


class Scheduler:

    def __init__(
        self,
        scheduler_config: SchedulerConfig,
        cache_config: CacheConfig,
        lora_config: Optional[LoRAConfig],
        pipeline_parallel_size: int = 1,
        output_proc_callback: Optional[Callable] = None,
    ) -> None:
        self.scheduler_config = scheduler_config
        self.cache_config = cache_config
        # Note for LoRA scheduling: the current policy is extremely
        # simple and NOT fair. It can lead to starvation of some
        # LoRAs. This should be improved in the future.
        self.lora_config = lora_config

        version = "v1"
        if self.scheduler_config.use_v2_block_manager:
            version = "v2"
        if (self.scheduler_config.embedding_mode
                or self.scheduler_config.is_attention_free):
            version = "placeholder"

        BlockSpaceManagerImpl = BlockSpaceManager.get_block_space_manager_class(
            version)

        num_gpu_blocks = cache_config.num_gpu_blocks
        if num_gpu_blocks:
            num_gpu_blocks //= pipeline_parallel_size

        num_cpu_blocks = cache_config.num_cpu_blocks
        if num_cpu_blocks:
            num_cpu_blocks //= pipeline_parallel_size

        # Create the block space manager.
        self.block_manager = BlockSpaceManagerImpl(
            block_size=self.cache_config.block_size,
            num_gpu_blocks=num_gpu_blocks,
            num_cpu_blocks=num_cpu_blocks,
            sliding_window=self.cache_config.sliding_window,
            enable_caching=self.cache_config.enable_prefix_caching)

        # Sequence groups in the WAITING state.
        # Contain new prefill or preempted requests.
        self.waiting: Deque[SequenceGroup] = deque()
        # Sequence groups in the RUNNING state.
        # Contain decode requests.
        self.running: Deque[SequenceGroup] = deque()
        # Sequence groups in the SWAPPED state.
        # Contain decode requests that are swapped out.
        self.swapped: Deque[SequenceGroup] = deque()
        # Sequence groups finished requests ids since last step iteration.
        # It lets the model know that any state associated with these requests
        # can and must be released after the current step.
        # This is used to evict the finished requests from the Mamba cache.
        self._finished_requests_ids: List[str] = list()
        # Time at previous scheduling step
        self.prev_time = 0.0
        # Did we schedule a prompt at previous step?
        self.prev_prompt = False
        # Latency of the last prompt step
        self.last_prompt_latency = 0.0
        # preemption mode, RECOMPUTE or SWAP
        self.user_specified_preemption_mode = scheduler_config.preemption_mode

        # The following field is test-only. It is used to inject artificial
        # preemption.
        self.enable_artificial_preemption = ENABLE_ARTIFICIAL_PREEMPT
        self.artificial_preempt_cnt = (ARTIFICIAL_PREEMPTION_MAX_CNT
                                       if self.enable_artificial_preemption
                                       else 0)
        self.num_cumulative_preemption: int = 0

        # Used to cache python objects
        self._seq_group_metadata_cache: List[PyObjectCache] = []
        self._scheduler_running_outputs_cache: List[PyObjectCache] = []
        self._scheduled_seq_group_cache: List[PyObjectCache] = []

        # For async output processing, we need to swap cache buffers between
        # iterations. I.e. since the output processing is lagged one step,
        # we cannot reuse the cached objects immediately when the schedule()
        # is called again, but only when schedule() is called the second time.
        self.output_proc_callback = output_proc_callback
        self.use_async_output_proc = self.output_proc_callback is not None
        self.num_cache_iters = 2 if self.use_async_output_proc else 1

        self.cache_id = 0
        for i in range(self.num_cache_iters):
            self._seq_group_metadata_cache.append(
                PyObjectCache(seq_group_metadata_builder))
            self._scheduler_running_outputs_cache.append(
                PyObjectCache(scheduler_running_outputs_builder))
            self._scheduled_seq_group_cache.append(
                PyObjectCache(scheduled_seq_group_builder))

        # For async postprocessor, the extra decode run cannot be done
        # when the request reaches max_model_len. In this case, the request
        # will be stopped during schedule() call and added to this stop list
        # for processing and deallocation by the free_finished_seq_groups()
        self._async_stopped: List[SequenceGroup] = []

    @property
    def next_cache_id(self):
        return (self.cache_id + 1) % self.num_cache_iters

    @property
    def lora_enabled(self) -> bool:
        return bool(self.lora_config)

    @property
    def num_decoding_tokens_per_seq(self) -> int:
        """The number of new tokens."""
        return 1

    def add_seq_group(self, seq_group: SequenceGroup) -> None:
        # Add sequence groups to the waiting queue.
        self.waiting.append(seq_group)

    def _add_seq_group_to_running(self, seq_group: SequenceGroup) -> None:
        # Add sequence groups to the running queue.
        # Only for testing purposes.
        self.running.append(seq_group)

    def _add_seq_group_to_swapped(self, seq_group: SequenceGroup) -> None:
        # Add sequence groups to the swapped queue.
        # Only for testing purposes.
        self.swapped.append(seq_group)

    def abort_seq_group(self, request_id: Union[str, Iterable[str]]) -> None:
        """Aborts a sequence group with the given ID.

        Check if the sequence group with the given ID
            is present in any of the state queue.
        If present, remove the sequence group from the state queue.
            Also, if any of the sequences in the sequence group is not finished,
                free the sequence with status `FINISHED_ABORTED`.
        Otherwise, do nothing.

        Args:
            request_id: The ID(s) of the sequence group to abort.
        """
        if isinstance(request_id, str):
            request_id = (request_id, )
        request_ids = set(request_id)
        for state_queue in [self.waiting, self.running, self.swapped]:
            aborted_groups: List[SequenceGroup] = []
            for seq_group in state_queue:
                if not request_ids:
                    # Using 'break' here may add two extra iterations,
                    # but is acceptable to reduce complexity.
                    break
                if seq_group.request_id in request_ids:
                    # Appending aborted group into pending list.
                    aborted_groups.append(seq_group)
                    request_ids.remove(seq_group.request_id)
            for aborted_group in aborted_groups:
                # Remove the sequence group from the state queue.
                state_queue.remove(aborted_group)
                # Remove the aborted request from the Mamba cache.
                self._finished_requests_ids.append(aborted_group.request_id)
                for seq in aborted_group.get_seqs():
                    if seq.is_finished():
                        continue
                    seq.status = SequenceStatus.FINISHED_ABORTED
                    self.free_seq(seq)

                self._free_seq_group_cross_attn_blocks(aborted_group)

    def _free_seq_group_cross_attn_blocks(
        self,
        seq_group: SequenceGroup,
    ) -> None:
        """
        Free a sequence group from a cross-attention block table.
        Has no effect on decoder-only models.
        """
        if seq_group.is_encoder_decoder():
            self.block_manager.free_cross(seq_group)

    def has_unfinished_seqs(self) -> bool:
        return len(self.waiting) != 0 or len(self.running) != 0 or len(
            self.swapped) != 0

    def get_prefix_cache_hit_rate(self, device: Device) -> float:
        return self.block_manager.get_prefix_cache_hit_rate(device)

    def get_num_unfinished_seq_groups(self) -> int:
        return len(self.waiting) + len(self.running) + len(self.swapped)

    def get_and_reset_finished_requests_ids(self) -> List[str]:
        """Flushes the list of request ids of previously finished seq_groups."""
        finished_requests_ids = self._finished_requests_ids
        self._finished_requests_ids = list()
        return finished_requests_ids

    def _schedule_running(
        self,
        budget: SchedulingBudget,
        curr_loras: Optional[Set[int]],
        enable_chunking: bool = False,
    ) -> SchedulerRunningOutputs:
        """Schedule sequence groups that are running.

        Running queue should include decode and chunked prefill requests.

        Args:
            budget: The scheduling budget. The argument is in-place updated
                when any decodes are preempted.
            curr_loras: Currently batched lora request ids. The argument is
                in-place updated when any decodes are preempted.
            enable_chunking: If True, seq group can be chunked and only a
                chunked number of tokens are scheduled  if
                `budget.num_batched_tokens` has not enough capacity to schedule
                all tokens.

        Returns:
            SchedulerRunningOutputs.
        """
        ret: SchedulerRunningOutputs = \
            self._scheduler_running_outputs_cache[self.cache_id].get_object()
        ret.blocks_to_swap_out.clear()
        ret.blocks_to_copy.clear()
        ret.decode_seq_groups.clear()
        ret.prefill_seq_groups.clear()
        ret.preempted.clear()
        ret.swapped_out.clear()

        ret.num_lookahead_slots = self._get_num_lookahead_slots(
            is_prefill=False, enable_chunking=enable_chunking)

        ret.decode_seq_groups_list.clear()
        ret.prefill_seq_groups_list.clear()

        # Blocks that need to be swapped or copied before model execution.
        blocks_to_swap_out: List[Tuple[int, int]] = ret.blocks_to_swap_out
        blocks_to_copy: List[Tuple[int, int]] = ret.blocks_to_copy

        decode_seq_groups: List[ScheduledSequenceGroup] = ret.decode_seq_groups
        prefill_seq_groups: List[
            ScheduledSequenceGroup] = ret.prefill_seq_groups
        preempted: List[SequenceGroup] = ret.preempted
        swapped_out: List[SequenceGroup] = ret.swapped_out

        running_queue = self.running
        assert len(self._async_stopped) == 0
        while running_queue:
            seq_group = running_queue[0]
            num_running_tokens = self._get_num_new_tokens(
                seq_group, SequenceStatus.RUNNING, enable_chunking, budget)

            if num_running_tokens == 0:
                # No budget => Stop
                break

            running_queue.popleft()

            # With async postprocessor, an extra decode run is done
            # to process the final tokens. The check below avoids this extra
            # decode run when the model max len is reached, in order to avoid
            # a memory overflow.
            if self.use_async_output_proc and seq_group.seqs[0].get_len(
            ) > self.scheduler_config.max_model_len:
                self._async_stopped.append(seq_group)
                continue

            # NOTE: Preemption happens only when there is no available
            # slot to keep all the sequence groups in the RUNNING state.

            while not self._can_append_slots(seq_group, enable_chunking):
                budget.subtract_num_batched_tokens(seq_group.request_id,
                                                   num_running_tokens)
                num_running_seqs = seq_group.get_max_num_running_seqs()
                budget.subtract_num_seqs(seq_group.request_id,
                                         num_running_seqs)

                if (curr_loras is not None and seq_group.lora_int_id > 0
                        and seq_group.lora_int_id in curr_loras):
                    curr_loras.remove(seq_group.lora_int_id)

                # Determine victim sequence
                cont_loop = True
                if running_queue:
                    # Preempt the lowest-priority sequence group.
                    victim_seq_group = running_queue.pop()
                else:
                    # No other sequence group can be preempted.
                    # Preempt the current sequence group.
                    # Note: This is also where we stop this loop
                    # (since there is nothing else to preempt)
                    victim_seq_group = seq_group
                    cont_loop = False
                # With async postprocessor, before preempting a sequence
                # we need to ensure it has no pending async postprocessor
                do_preempt = True
                if self.use_async_output_proc:
                    assert self.output_proc_callback is not None
                    self.output_proc_callback(
                        request_id=victim_seq_group.request_id)
                    # It may be that the async pending "victim_seq_group"
                    # becomes finished, in which case we simply free it.
                    if victim_seq_group.is_finished():
                        self._free_finished_seq_group(victim_seq_group)
                        do_preempt = False
                # Do preemption
                if do_preempt:
                    preempted_mode = self._preempt(victim_seq_group,
                                                   blocks_to_swap_out)
                    if preempted_mode == PreemptionMode.RECOMPUTE:
                        preempted.append(victim_seq_group)
                    else:
                        swapped_out.append(victim_seq_group)
                if not cont_loop:
                    break
            else:
                self._append_slots(seq_group, blocks_to_copy, enable_chunking)
                is_prefill = seq_group.is_prefill()

                scheduled_seq_group: ScheduledSequenceGroup = \
                    self._scheduled_seq_group_cache[self.cache_id].get_object()
                scheduled_seq_group.seq_group = seq_group
                if is_prefill:
                    scheduled_seq_group.token_chunk_size = num_running_tokens
                    prefill_seq_groups.append(scheduled_seq_group)
                    ret.prefill_seq_groups_list.append(seq_group)
                else:
                    scheduled_seq_group.token_chunk_size = 1
                    decode_seq_groups.append(scheduled_seq_group)
                    ret.decode_seq_groups_list.append(seq_group)

                budget.add_num_batched_tokens(seq_group.request_id,
                                              num_running_tokens)
                # OPTIMIZATION:  Note that get_max_num_running_seqs is
                # expensive. For the default scheduling chase where
                # enable_chunking is False, num_seqs are updated before running
                # this method, so we don't have to update it again here.
                if enable_chunking:
                    num_running_seqs = seq_group.get_max_num_running_seqs()
                    budget.add_num_seqs(seq_group.request_id, num_running_seqs)
                if curr_loras is not None and seq_group.lora_int_id > 0:
                    curr_loras.add(seq_group.lora_int_id)

        self._scheduler_running_outputs_cache[self.next_cache_id].reset()
        self._scheduled_seq_group_cache[self.next_cache_id].reset()

        return ret

    def _schedule_swapped(
        self,
        budget: SchedulingBudget,
        curr_loras: Optional[Set[int]],
        enable_chunking: bool = False,
    ) -> SchedulerSwappedInOutputs:
        """Schedule sequence groups that are swapped out.

        It schedules swapped requests as long as it fits `budget` and
        curr_loras <= max_lora from the scheduling config. The input arguments
        `budget` and `curr_loras` are updated based on scheduled seq_groups.

        Args:
            budget: The scheduling budget. The argument is in-place updated
                when any requests are swapped in.
            curr_loras: Currently batched lora request ids. The argument is
                in-place updated when any requests are swapped in.
            enable_chunking: If True, seq group can be chunked and only a
                chunked number of tokens are scheduled  if
                `budget.num_batched_tokens` has not enough capacity to schedule
                all tokens.

        Returns:
            SchedulerSwappedInOutputs.
        """
        # Blocks that need to be swapped or copied before model execution.
        blocks_to_swap_in: List[Tuple[int, int]] = []
        blocks_to_copy: List[Tuple[int, int]] = []
        decode_seq_groups: List[ScheduledSequenceGroup] = []
        prefill_seq_groups: List[ScheduledSequenceGroup] = []
        infeasible_seq_groups: List[SequenceGroup] = []

        swapped_queue = self.swapped

        leftover_swapped: Deque[SequenceGroup] = deque()
        while swapped_queue:
            seq_group = swapped_queue[0]

            # If the sequence group cannot be swapped in, stop.
            is_prefill = seq_group.is_prefill()
            alloc_status = self.block_manager.can_swap_in(
                seq_group,
                self._get_num_lookahead_slots(is_prefill, enable_chunking))
            if alloc_status == AllocStatus.LATER:
                break
            elif alloc_status == AllocStatus.NEVER:
                logger.warning(f"Failing the request {seq_group.request_id} "
                               "because there's not enough kv cache blocks to "
                               "run the entire sequence.")
                for seq in seq_group.get_seqs():
                    seq.status = SequenceStatus.FINISHED_IGNORED
                infeasible_seq_groups.append(seq_group)
                swapped_queue.popleft()
                continue

            lora_int_id = 0
            if self.lora_enabled:
                lora_int_id = seq_group.lora_int_id
                assert curr_loras is not None
                assert self.lora_config is not None
                if (lora_int_id > 0 and (lora_int_id not in curr_loras)
                        and len(curr_loras) >= self.lora_config.max_loras):
                    # We don't have a space for another LoRA, so
                    # we ignore this request for now.
                    leftover_swapped.appendleft(seq_group)
                    swapped_queue.popleft()
                    continue

            # The total number of sequences in the RUNNING state should not
            # exceed the maximum number of sequences.
            num_new_seqs = seq_group.get_max_num_running_seqs()
            num_new_tokens = self._get_num_new_tokens(seq_group,
                                                      SequenceStatus.SWAPPED,
                                                      enable_chunking, budget)

            if (num_new_tokens == 0
                    or not budget.can_schedule(num_new_tokens=num_new_tokens,
                                               num_new_seqs=num_new_seqs)):
                break

            if lora_int_id > 0 and curr_loras is not None:
                curr_loras.add(lora_int_id)
            swapped_queue.popleft()
            self._swap_in(seq_group, blocks_to_swap_in)
            self._append_slots(seq_group, blocks_to_copy, enable_chunking)
            is_prefill = seq_group.is_prefill()
            if is_prefill:
                prefill_seq_groups.append(
                    ScheduledSequenceGroup(seq_group,
                                           token_chunk_size=num_new_tokens))
            else:
                decode_seq_groups.append(
                    ScheduledSequenceGroup(seq_group, token_chunk_size=1))
            budget.add_num_batched_tokens(seq_group.request_id, num_new_tokens)
            budget.add_num_seqs(seq_group.request_id, num_new_seqs)

        swapped_queue.extendleft(leftover_swapped)

        return SchedulerSwappedInOutputs(
            decode_seq_groups=decode_seq_groups,
            prefill_seq_groups=prefill_seq_groups,
            blocks_to_swap_in=blocks_to_swap_in,
            blocks_to_copy=blocks_to_copy,
            num_lookahead_slots=self._get_num_lookahead_slots(
                is_prefill=False, enable_chunking=enable_chunking),
            infeasible_seq_groups=infeasible_seq_groups,
        )

    def _get_prompt_limit(self, seq_group: SequenceGroup) -> int:
        if self.scheduler_config.chunked_prefill_enabled and \
                not self.scheduler_config.is_multi_step:
            prompt_limit = self.scheduler_config.max_model_len
        else:
            prompt_limit = min(self.scheduler_config.max_model_len,
                               self.scheduler_config.max_num_batched_tokens)

        # Model is fine tuned with long context. Return the fine tuned max_len.
        if (seq_group.lora_request
                and seq_group.lora_request.long_lora_max_len):
            assert prompt_limit <= seq_group.lora_request.long_lora_max_len
            return seq_group.lora_request.long_lora_max_len
        else:
            return prompt_limit

    def _get_priority(self,
                      seq_group: SequenceGroup) -> Tuple[Optional[int], float]:
        """ Get the priority of the sequence group.
        Highest preference to user-defined priority, followed by arrival time.
        Args:
            seq_group: The sequence group input.
        Returns:
            The priority of the sequence group.
        """
        return seq_group.priority, seq_group.arrival_time

    def _schedule_priority_preemption(
        self,
        budget: SchedulingBudget,
    ) -> int:
        """Sorts waiting and running queue. Also, force preempt requests
        from the running queue if their priority is lower.
        Priority-based preemption is used with the priority policy.
        Args:
            budget: The scheduling budget. The argument is in-place updated
                when any requests are scheduled.
        Returns:
            A count of priority-based preemptions.
        """
        waiting_queue = self.waiting
        running_queue = deque(sorted(self.running, key=self._get_priority))
        blocks_to_swap_out: List[Tuple[int, int]] = []
        force_preemption_count = 0
        if waiting_queue:
            seq_group = waiting_queue.popleft()
            num_new_seqs = seq_group.get_max_num_running_seqs()
            num_new_tokens = self._get_num_new_tokens(seq_group,
                                                      SequenceStatus.WAITING,
                                                      False, budget)

            #Only preempt if priority inversion exists
            while running_queue and self._get_priority(
                    running_queue[-1]) > self._get_priority(seq_group):
                #Only preempt if waiting sequence cannot be allocated
                can_allocate = self.block_manager.can_allocate(seq_group)
                if (num_new_tokens and can_allocate == AllocStatus.OK
                        and budget.can_schedule(num_new_tokens=num_new_tokens,
                                                num_new_seqs=num_new_seqs)):
                    break
                #Adjust budget to remove the victim sequence group
                vseq_group = running_queue.pop()
                num_running_tokens = self._get_num_new_tokens(
                    vseq_group, SequenceStatus.RUNNING, False, budget)
                budget.subtract_num_batched_tokens(vseq_group.request_id,
                                                   num_running_tokens)
                num_running_seqs = vseq_group.get_max_num_running_seqs()
                budget.subtract_num_seqs(vseq_group.request_id,
                                         num_running_seqs)
                #Preempt out the victim sequence group
                self._preempt(vseq_group, blocks_to_swap_out,
                              PreemptionMode.RECOMPUTE)
                waiting_queue.appendleft(vseq_group)
                force_preemption_count += 1

            #Put the sequence back into the waiting queue
            waiting_queue.appendleft(seq_group)

        waiting_queue = deque(sorted(waiting_queue, key=self._get_priority))
        self.waiting = waiting_queue
        self.running = running_queue

        return force_preemption_count

    def _schedule_prefills(
        self,
        budget: SchedulingBudget,
        curr_loras: Optional[Set[int]],
        enable_chunking: bool = False,
    ) -> SchedulerPrefillOutputs:
        """Schedule sequence groups that are in prefill stage.

        Note that the current scheduler treats PREEMPTED_FOR_RECOMPUTE
        as a new prefill (that starts from beginning -> most recently generated
        tokens).

        It schedules waiting requests as long as it fits `budget` and
        curr_loras <= max_lora from the scheduling config. The input arguments
        `budget` and `curr_loras` are updated based on scheduled seq_groups.

        Args:
            budget: The scheduling budget. The argument is in-place updated
                when any requests are scheduled.
            curr_loras: Currently batched lora request ids. The argument is
                in-place updated when any requests are scheduled.
            enable_chunking: If True, seq group can be chunked and only a
                chunked number of tokens are scheduled  if
                `budget.num_batched_tokens` has not enough capacity to schedule
                all tokens.

        Returns:
            SchedulerPrefillOutputs.
        """
        ignored_seq_groups: List[SequenceGroup] = []
        seq_groups: List[SequenceGroup] = []

        waiting_queue = self.waiting

        leftover_waiting_sequences: Deque[SequenceGroup] = deque()
        while self._passed_delay(time.time()) and waiting_queue:
            seq_group = waiting_queue[0]

            waiting_seqs = seq_group.get_seqs(status=SequenceStatus.WAITING)
            assert len(waiting_seqs) == 1, (
                "Waiting sequence group should have only one prompt "
                "sequence.")
            num_new_tokens = self._get_num_new_tokens(seq_group,
                                                      SequenceStatus.WAITING,
                                                      enable_chunking, budget)
            if not enable_chunking:
                num_prompt_tokens = waiting_seqs[0].get_len()
                assert num_new_tokens == num_prompt_tokens

            prompt_limit = self._get_prompt_limit(seq_group)
            if num_new_tokens > prompt_limit:
                logger.warning(f"Input prompt ({num_new_tokens} tokens) is "
                               f"too long and exceeds limit of {prompt_limit}")
                for seq in waiting_seqs:
                    seq.status = SequenceStatus.FINISHED_IGNORED
                ignored_seq_groups.append(seq_group)
                waiting_queue.popleft()
                continue

            num_lookahead_slots: int = 0
            if self.scheduler_config.is_multi_step and enable_chunking:
                num_lookahead_slots = self._get_num_lookahead_slots(
                    True, enable_chunking)
            # If the sequence group cannot be allocated, stop.
            can_allocate = self.block_manager.can_allocate(
                seq_group, num_lookahead_slots=num_lookahead_slots)
            if can_allocate == AllocStatus.LATER:
                break
            elif can_allocate == AllocStatus.NEVER:
                logger.warning(
                    f"Input prompt ({num_new_tokens} tokens) + lookahead slots "
                    f"({num_lookahead_slots}) is too long and exceeds the "
                    "capacity of block_manager")
                for seq in waiting_seqs:
                    seq.status = SequenceStatus.FINISHED_IGNORED
                ignored_seq_groups.append(seq_group)
                waiting_queue.popleft()
                continue

            lora_int_id = 0
            if self.lora_enabled:
                lora_int_id = seq_group.lora_int_id
                assert curr_loras is not None
                assert self.lora_config is not None
                if (self.lora_enabled and lora_int_id > 0
                        and lora_int_id not in curr_loras
                        and len(curr_loras) >= self.lora_config.max_loras):
                    # We don't have a space for another LoRA, so
                    # we ignore this request for now.
                    leftover_waiting_sequences.appendleft(seq_group)
                    waiting_queue.popleft()
                    continue

            num_new_seqs = seq_group.get_max_num_running_seqs()
            if (num_new_tokens == 0
                    or not budget.can_schedule(num_new_tokens=num_new_tokens,
                                               num_new_seqs=num_new_seqs)):
                break

            # Can schedule this request.
            if curr_loras is not None and lora_int_id > 0:
                curr_loras.add(lora_int_id)
            waiting_queue.popleft()
            self._allocate_and_set_running(seq_group)

            if enable_chunking and self.scheduler_config.is_multi_step:
                blocks_to_copy: List[Tuple[int, int]] = []
                # init_multi_step_from_lookahead_slots happens in append_slots
                self._append_slots(seq_group, blocks_to_copy, enable_chunking)
                # This assert will trip when a copy-on-write happens. This is
                # not a concern as the very first sequence-group block
                # allocation happens above. Still, we have the assert to
                # catch any edge-cases.
                assert not blocks_to_copy
            else:
                seq_group.init_multi_step_from_lookahead_slots(
                    num_lookahead_slots,
                    num_scheduler_steps=self.scheduler_config.
                    num_scheduler_steps,
                    is_multi_step=self.scheduler_config.is_multi_step,
                    enable_chunking=enable_chunking)
            seq_groups.append(
                ScheduledSequenceGroup(seq_group=seq_group,
                                       token_chunk_size=num_new_tokens))
            budget.add_num_batched_tokens(seq_group.request_id, num_new_tokens)
            budget.add_num_seqs(seq_group.request_id, num_new_seqs)

        # Queue requests that couldn't be scheduled.
        waiting_queue.extendleft(leftover_waiting_sequences)
        if len(seq_groups) > 0:
            self.prev_prompt = True

        return SchedulerPrefillOutputs(
            seq_groups=seq_groups,
            ignored_seq_groups=ignored_seq_groups,
            num_lookahead_slots=self._get_num_lookahead_slots(
                is_prefill=True, enable_chunking=enable_chunking))

    def _schedule_default(self) -> SchedulerOutputs:
        """Schedule queued requests.

        The current policy is designed to optimize the throughput. First,
        it batches as many prefill requests as possible. And it schedules
        decodes. If there's a pressure on GPU memory, decode requests can
        be swapped or preempted.
        """
        # Include running requests to the budget.
        budget = SchedulingBudget(
            token_budget=self.scheduler_config.max_num_batched_tokens,
            max_num_seqs=self.scheduler_config.max_num_seqs,
        )
        # Make sure we include num running seqs before scheduling prefill,
        # so that we don't schedule beyond max_num_seqs for prefill.
        for seq_group in self.running:
            budget.add_num_seqs(seq_group.request_id,
                                seq_group.get_max_num_running_seqs())
        curr_loras = set(
            seq_group.lora_int_id for seq_group in self.running
            if seq_group.lora_int_id > 0) if self.lora_enabled else None

        prefills = SchedulerPrefillOutputs.create_empty()
        running_scheduled = SchedulerRunningOutputs.create_empty()
        swapped_in = SchedulerSwappedInOutputs.create_empty()

        # If any requests are swapped, prioritized swapped requests.
        if not self.swapped:
            prefills = self._schedule_prefills(budget,
                                               curr_loras,
                                               enable_chunking=False)

        if len(prefills.seq_groups
               ) == 0 and self.scheduler_config.policy == "priority":
            self._schedule_priority_preemption(budget)

        # Don't schedule decodes if prefills are scheduled.
        # NOTE: If `_schedule_prefills` doesn't enable chunking, self.running
        # only contains decode requests, not chunked prefills.
        if len(prefills.seq_groups) == 0:
            running_scheduled = self._schedule_running(budget,
                                                       curr_loras,
                                                       enable_chunking=False)

            # If any sequence group is preempted, do not swap in any sequence
            # group. because it means there's no slot for new running requests.
            if len(running_scheduled.preempted) + len(
                    running_scheduled.swapped_out) == 0:
                swapped_in = self._schedule_swapped(budget, curr_loras)

        assert (budget.num_batched_tokens <=
                self.scheduler_config.max_num_batched_tokens)
        assert budget.num_curr_seqs <= self.scheduler_config.max_num_seqs

        # Update waiting requests.
        self.waiting.extendleft(running_scheduled.preempted)
        # Update new running requests.
        # By default, Aphrodite scheduler prioritizes prefills.
        # Once chunked prefill is enabled,
        # the policy is changed to prioritize decode requests.
        self.running.extend(
            [s.seq_group for s in swapped_in.decode_seq_groups])
        self.running.extend(
            [s.seq_group for s in swapped_in.prefill_seq_groups])
        self.running.extend(
            [s.seq_group for s in running_scheduled.decode_seq_groups])
        self.running.extend(
            [s.seq_group for s in running_scheduled.prefill_seq_groups])
        self.running.extend([s.seq_group for s in prefills.seq_groups])

        # Update swapped requests.
        self.swapped.extend(running_scheduled.swapped_out)
        preempted = (len(running_scheduled.preempted) +
                     len(running_scheduled.swapped_out))

        # There should be no prefill from running queue because this policy
        # doesn't allow chunked prefills.
        assert len(running_scheduled.prefill_seq_groups) == 0
        assert len(swapped_in.prefill_seq_groups) == 0

        # Merge lists
        num_prefill_groups = len(prefills.seq_groups)
        if num_prefill_groups > 0:
            scheduled_seq_groups = prefills.seq_groups
            scheduled_seq_groups.extend(running_scheduled.decode_seq_groups)
        else:
            scheduled_seq_groups = running_scheduled.decode_seq_groups
        scheduled_seq_groups.extend(swapped_in.decode_seq_groups)

        blocks_to_copy = running_scheduled.blocks_to_copy
        blocks_to_copy.extend(swapped_in.blocks_to_copy)

        ignored_seq_groups = prefills.ignored_seq_groups
        ignored_seq_groups.extend(swapped_in.infeasible_seq_groups)

        return SchedulerOutputs(
            scheduled_seq_groups=scheduled_seq_groups,
            num_prefill_groups=num_prefill_groups,
            num_batched_tokens=budget.num_batched_tokens,
            blocks_to_swap_in=swapped_in.blocks_to_swap_in,
            blocks_to_swap_out=running_scheduled.blocks_to_swap_out,
            blocks_to_copy=blocks_to_copy,
            ignored_seq_groups=ignored_seq_groups,
            num_lookahead_slots=running_scheduled.num_lookahead_slots,
            running_queue_size=len(self.running),
            preempted=preempted,
        )

    def _schedule_chunked_prefill(self) -> SchedulerOutputs:
        """Schedule queued requests.

        Chunked prefill allows to chunk prefill requests, batch them together
        with decode requests. This policy 1. schedule as many decoding requests
        as possible. 2. schedule chunked prefill requests that are not
        finished. 3. schedule swapped request. 4. schedule new prefill
        requests.

        The policy can sustain the high GPU utilization because it can put
        prefill and decodes requests to the same batch, while it improves
        inter token latency because decodes requests don't need to be blocked
        by prefill requests.
        """
        budget = SchedulingBudget(
            token_budget=self.scheduler_config.max_num_batched_tokens,
            max_num_seqs=self.scheduler_config.max_num_seqs,
        )
        curr_loras: Set[int] = set()

        prefills = SchedulerPrefillOutputs.create_empty()
        swapped_in = SchedulerSwappedInOutputs.create_empty()

        # Decoding should be always scheduled first by fcfs.
        running_scheduled = self._schedule_running(budget,
                                                   curr_loras,
                                                   enable_chunking=True)

        # Schedule swapped out requests.
        # If preemption happens, it means we don't have space for swap-in.
        if len(running_scheduled.preempted) + len(
                running_scheduled.swapped_out) == 0:
            swapped_in = self._schedule_swapped(budget, curr_loras)

        # Schedule new prefills.
        prefills = self._schedule_prefills(budget,
                                           curr_loras,
                                           enable_chunking=True)

        assert (budget.num_batched_tokens <=
                self.scheduler_config.max_num_batched_tokens)
        assert budget.num_curr_seqs <= self.scheduler_config.max_num_seqs

        # Update waiting requests.
        self.waiting.extendleft(running_scheduled.preempted)
        # Update new running requests.
        self.running.extend([s.seq_group for s in prefills.seq_groups])
        self.running.extend(
            [s.seq_group for s in running_scheduled.decode_seq_groups])
        self.running.extend(
            [s.seq_group for s in running_scheduled.prefill_seq_groups])
        self.running.extend(
            [s.seq_group for s in swapped_in.decode_seq_groups])
        self.running.extend(
            [s.seq_group for s in swapped_in.prefill_seq_groups])
        # Update swapped requests.
        self.swapped.extend(running_scheduled.swapped_out)
        return SchedulerOutputs(
            scheduled_seq_groups=(prefills.seq_groups +
                                  running_scheduled.prefill_seq_groups +
                                  swapped_in.prefill_seq_groups +
                                  running_scheduled.decode_seq_groups +
                                  swapped_in.decode_seq_groups),
            num_prefill_groups=(len(prefills.seq_groups) +
                                len(swapped_in.prefill_seq_groups) +
                                len(running_scheduled.prefill_seq_groups)),
            num_batched_tokens=budget.num_batched_tokens,
            blocks_to_swap_in=swapped_in.blocks_to_swap_in,
            blocks_to_swap_out=running_scheduled.blocks_to_swap_out,
            blocks_to_copy=running_scheduled.blocks_to_copy +
            swapped_in.blocks_to_copy,
            ignored_seq_groups=prefills.ignored_seq_groups +
            swapped_in.infeasible_seq_groups,
            num_lookahead_slots=running_scheduled.num_lookahead_slots,
            running_queue_size=len(self.running),
            preempted=(len(running_scheduled.preempted) +
                       len(running_scheduled.swapped_out)),
        )

    def _schedule(self) -> SchedulerOutputs:
        """Schedule queued requests."""
        if self.scheduler_config.chunked_prefill_enabled:
            return self._schedule_chunked_prefill()
        else:
            return self._schedule_default()

    def _can_append_slots(self, seq_group: SequenceGroup,
                          enable_chunking: bool) -> bool:
        """Determine whether or not we have enough space in the KV cache to
        continue generation of the sequence group.
        """
        # It is True only for testing case to trigger artificial preemption.
        if (self.enable_artificial_preemption
                and random.uniform(0, 1) < ARTIFICIAL_PREEMPTION_PROB
                and self.artificial_preempt_cnt > 0):
            self.artificial_preempt_cnt -= 1
            return False

        is_prefill = seq_group.is_prefill()
        num_lookahead_slots = self._get_num_lookahead_slots(
            is_prefill, enable_chunking)
        if is_prefill and num_lookahead_slots > 0:
            # Appending prefill slots only happens multi-step and
            # chunked-prefill are enabled together.
            assert self.scheduler_config.is_multi_step and enable_chunking

        return self.block_manager.can_append_slots(
            seq_group=seq_group, num_lookahead_slots=num_lookahead_slots)

    def _allow_async_output_proc(self, seq_group: SequenceGroup) -> bool:
        no_beam_search = (seq_group.sampling_params.n == 1
                          and not seq_group.sampling_params.use_beam_search)

        return no_beam_search

    def schedule(
            self
    ) -> Tuple[List[SequenceGroupMetadata], SchedulerOutputs, bool]:
        # Schedule sequence groups.
        # This function call changes the internal states of the scheduler
        scheduler_outputs: SchedulerOutputs = self._schedule()
        now = time.time()

<<<<<<< HEAD
=======
        if not self.cache_config.enable_prefix_caching:
            common_computed_block_nums = []

        allow_async_output_proc: bool = self.use_async_output_proc

>>>>>>> 728aae8c
        # Create input data structures.
        seq_group_metadata_list: List[SequenceGroupMetadata] = []
        for i, scheduled_seq_group in enumerate(
                scheduler_outputs.scheduled_seq_groups):
            seq_group = scheduled_seq_group.seq_group
            token_chunk_size = scheduled_seq_group.token_chunk_size
            seq_group.maybe_set_first_scheduled_time(now)

            seq_group_metadata = self._seq_group_metadata_cache[
                self.cache_id].get_object()
            seq_group_metadata.seq_data.clear()
            seq_group_metadata.block_tables.clear()

            # seq_id -> SequenceData
            seq_data: Dict[int, SequenceData] = {}
            # seq_id -> physical block numbers
            block_tables: Dict[int, List[int]] = {}

            if seq_group.is_encoder_decoder():
                # Encoder associated with SequenceGroup
                encoder_seq_data = seq_group.get_encoder_seq().data
                # Block table for cross-attention
                # Also managed at SequenceGroup level
                cross_block_table = self.block_manager.get_cross_block_table(
                    seq_group)
            else:
                encoder_seq_data = None
                cross_block_table = None

            for seq in seq_group.get_seqs(status=SequenceStatus.RUNNING):
                seq_id = seq.seq_id
                seq_data[seq_id] = seq.data
                block_tables[seq_id] = self.block_manager.get_block_table(seq)
                self.block_manager.access_all_blocks_in_seq(seq, now)


            if (self.cache_config.enable_prefix_caching and
                not seq_group.sampling_params.prompt_logprobs):
                common_computed_block_nums = (
                    self.block_manager.get_common_computed_block_ids(
                        seq_group.get_seqs(status=SequenceStatus.RUNNING)))
            else:
                common_computed_block_nums = []

            do_sample = True
            is_prompt = seq_group.is_prefill()
            # We should send the metadata to workers when the first prefill
            # is sent. Subsequent requests could be chunked prefill or decode.
            is_first_prefill = False
            if is_prompt:
                seqs = seq_group.get_seqs()
                # Prefill has only 1 sequence.
                assert len(seqs) == 1
                num_computed_tokens = seqs[0].data.get_num_computed_tokens()
                is_first_prefill = num_computed_tokens == 0
                # In the next iteration, all prompt tokens are not computed.
                # It means the prefill is chunked, and we don't need sampling.
                # NOTE: We use get_len instead of get_prompt_len because when
                # a sequence is preempted, prefill includes previous generated
                # output tokens.
                if (token_chunk_size + num_computed_tokens <
                        seqs[0].data.get_len()):
                    do_sample = False

            # It assumes the scheduled_seq_groups is ordered by
            # prefill < decoding.
            if is_first_prefill or not self.scheduler_config.send_delta_data:
                seq_group_metadata = SequenceGroupMetadata(
                    request_id=seq_group.request_id,
                    is_prompt=is_prompt,
                    seq_data=seq_data,
                    sampling_params=seq_group.sampling_params,
                    block_tables=block_tables,
                    do_sample=do_sample,
                    pooling_params=seq_group.pooling_params,
                    token_chunk_size=token_chunk_size,
                    lora_request=seq_group.lora_request,
                    computed_block_nums=common_computed_block_nums,
                    encoder_seq_data=encoder_seq_data,
                    cross_block_table=cross_block_table,
                    state=seq_group.state,
                    # `multi_modal_data` will only be present for the 1st comm
                    # between engine and worker.
                    # the subsequent comms can still use delta, but
                    # `multi_modal_data` will be None.
                    multi_modal_data=seq_group.multi_modal_data
                    if scheduler_outputs.num_prefill_groups > 0 else None,
                    mm_processor_kwargs=seq_group.mm_processor_kwargs,
                    prompt_adapter_request=seq_group.prompt_adapter_request,
                )
            else:
                # When SPMD mode is enabled, we only send delta data except for
                # the first request to reduce serialization cost.
                seq_data_delta = {}
                for id, data in seq_data.items():
                    seq_data_delta[id] = data.get_delta_and_reset()
                seq_group_metadata = SequenceGroupMetadataDelta(
                    seq_data_delta,
                    seq_group.request_id,
                    block_tables,
                    is_prompt,
                    do_sample=do_sample,
                    token_chunk_size=token_chunk_size,
                    computed_block_nums=common_computed_block_nums,
                )
            seq_group_metadata_list.append(seq_group_metadata)

            if allow_async_output_proc:
                allow_async_output_proc = self._allow_async_output_proc(
                    seq_group)

        # Now that the batch has been created, we can assume all blocks in the
        # batch will have been computed before the next scheduling invocation.
        # This is because the engine assumes that a failure in model execution
        # will crash the Aphrodite instance / will not retry.
        for scheduled_seq_group in scheduler_outputs.scheduled_seq_groups:
            self.block_manager.mark_blocks_as_computed(
                scheduled_seq_group.seq_group,
                scheduled_seq_group.token_chunk_size)

        self._seq_group_metadata_cache[self.next_cache_id].reset()

        # Move to next cache (if exists)
        self.cache_id = self.next_cache_id

        # Return results
        return (seq_group_metadata_list, scheduler_outputs,
                allow_async_output_proc)

    def fork_seq(self, parent_seq: Sequence, child_seq: Sequence) -> None:
        self.block_manager.fork(parent_seq, child_seq)

    def free_seq(self, seq: Sequence) -> None:
        """Free a sequence from a block table."""
        self.block_manager.free(seq)

    def _free_finished_seqs(self, seq_group: SequenceGroup) -> None:
        """Free finished seqs in a sequence group."""
        for seq in seq_group.get_seqs():
            if seq.is_finished():
                self.free_seq(seq)

    def _free_finished_seq_group(self, seq_group: SequenceGroup) -> None:
        if seq_group.is_finished():
            # Free cross-attention block table, if it exists
            self._free_seq_group_cross_attn_blocks(seq_group)
            # Add the finished requests to the finished requests list.
            # This list will be used to update the Mamba cache in the
            # next step.
            self._finished_requests_ids.append(seq_group.request_id)
        # Free finished seqs
        self._free_finished_seqs(seq_group)

    def free_finished_seq_groups(self) -> None:
        remaining: Deque[SequenceGroup] = deque()
        for seq_group in self.running:
            self._free_finished_seq_group(seq_group)
            if not seq_group.is_finished():
                remaining.append(seq_group)

        self.running = remaining

        # Handle async stopped sequence groups
        # (ones that reached max model len)
        if self._async_stopped:
            for seq_group in self._async_stopped:
                self._free_seq_group_cross_attn_blocks(seq_group)
                self._finished_requests_ids.append(seq_group.request_id)

                # Free finished seqs
                self._free_finished_seqs(seq_group)

            self._async_stopped.clear()

    def _allocate_and_set_running(self, seq_group: SequenceGroup) -> None:
        self.block_manager.allocate(seq_group)
        for seq in seq_group.get_seqs(status=SequenceStatus.WAITING):
            seq.status = SequenceStatus.RUNNING

    def _append_slots(self,
                      seq_group: SequenceGroup,
                      blocks_to_copy: List[Tuple[int, int]],
                      enable_chunking: bool = False) -> None:
        """Appends new slots to the sequences in the given sequence group.

        Args:
            seq_group (SequenceGroup): The sequence group containing the
                sequences to append slots to.
            blocks_to_copy (List[Tuple[int, int]]): A list of tuple of two
                ints, the first int is the source block index, and the second
                int is the destination block index. This list is updated with
                the new source and destination block indices for the appended
                slots.
            enable_chunking (bool): True if chunked prefill is enabled.
        """
        is_prefill: bool = seq_group.is_prefill()
        num_lookahead_slots: int = self._get_num_lookahead_slots(
            is_prefill, enable_chunking)

        seq_group.init_multi_step_from_lookahead_slots(
            num_lookahead_slots,
            num_scheduler_steps=self.scheduler_config.num_scheduler_steps,
            is_multi_step=self.scheduler_config.is_multi_step,
            enable_chunking=enable_chunking)
        seq_status: Optional[SequenceStatus] = SequenceStatus.RUNNING
        if self.scheduler_config.is_multi_step and enable_chunking:
            # In multi-step chunked-prefill any sequence type can have
            # slots appended.
            seq_status = None
        for seq in seq_group.get_seqs(status=seq_status):
            cows = self.block_manager.append_slots(seq, num_lookahead_slots)
            if len(cows) > 0:
                blocks_to_copy.extend(cows)

    def _preempt(
        self,
        seq_group: SequenceGroup,
        blocks_to_swap_out: List[Tuple[int, int]],
        preemption_mode: Optional[PreemptionMode] = None,
    ) -> PreemptionMode:
        # If preemption mode is not specified, we determine the mode as follows:
        # We use recomputation by default since it incurs lower overhead than
        # swapping. However, when the sequence group has multiple sequences
        # (e.g., beam search), recomputation is not currently supported. In
        # such a case, we use swapping instead.
        # FIXME: This makes our scheduling policy a bit bizarre.
        # As swapped sequences are prioritized over waiting sequences,
        # sequence groups with multiple sequences are implicitly prioritized
        # over sequence groups with a single sequence.
        # TODO: Support recomputation for sequence groups with multiple
        # sequences. This may require a more sophisticated CUDA kernel.
        if self.user_specified_preemption_mode is None:
            if seq_group.get_max_num_running_seqs() == 1:
                preemption_mode = PreemptionMode.RECOMPUTE
            else:
                preemption_mode = PreemptionMode.SWAP

        elif self.user_specified_preemption_mode == "swap":
            preemption_mode = PreemptionMode.SWAP
        else:
            preemption_mode = PreemptionMode.RECOMPUTE

        if self.num_cumulative_preemption % 50 == 0:
            logger.warning(
                f"Sequence group {seq_group.request_id} is preempted by "
                f"{preemption_mode} mode because there is "
                "not enough KV cache space. This can affect the end-to-end "
                "performance. Increase gpu_memory_utilization or "
                "tensor_parallel_size to provide more KV cache memory. "
                "total_num_cumulative_preemption="
                f"{self.num_cumulative_preemption + 1}")
        self.num_cumulative_preemption += 1

        if preemption_mode == PreemptionMode.RECOMPUTE:
            self._preempt_by_recompute(seq_group)
        elif preemption_mode == PreemptionMode.SWAP:
            self._preempt_by_swap(seq_group, blocks_to_swap_out)
        else:
            raise AssertionError("Invalid preemption mode.")
        return preemption_mode

    def _preempt_by_recompute(
        self,
        seq_group: SequenceGroup,
    ) -> None:
        seqs = seq_group.get_seqs(status=SequenceStatus.RUNNING)
        assert len(seqs) == 1
        for seq in seqs:
            seq.status = SequenceStatus.WAITING
            self.free_seq(seq)
            seq.reset_state_for_recompute()

    def _preempt_by_swap(
        self,
        seq_group: SequenceGroup,
        blocks_to_swap_out: List[Tuple[int, int]],
    ) -> None:
        self._swap_out(seq_group, blocks_to_swap_out)

    def _swap_in(
        self,
        seq_group: SequenceGroup,
        blocks_to_swap_in: List[Tuple[int, int]],
    ) -> None:
        mapping = self.block_manager.swap_in(seq_group)
        blocks_to_swap_in.extend(mapping)
        for seq in seq_group.get_seqs(status=SequenceStatus.SWAPPED):
            seq.status = SequenceStatus.RUNNING

    def _swap_out(
        self,
        seq_group: SequenceGroup,
        blocks_to_swap_out: List[Tuple[int, int]],
    ) -> None:
        if not self.block_manager.can_swap_out(seq_group):
            # FIXME: Abort the sequence group instead of aborting the
            # entire engine.
            raise RuntimeError(
                "Aborted due to the lack of CPU swap space. Please increase "
                "the swap space to avoid this error.")
        mapping = self.block_manager.swap_out(seq_group)
        blocks_to_swap_out.extend(mapping)
        for seq in seq_group.get_seqs(status=SequenceStatus.RUNNING):
            seq.status = SequenceStatus.SWAPPED

    def _passed_delay(self, now: float) -> bool:
        if self.prev_prompt:
            self.last_prompt_latency = now - self.prev_time
        self.prev_time, self.prev_prompt = now, False
        # Delay scheduling prompts to let waiting queue fill up
        if self.scheduler_config.delay_factor > 0 and self.waiting:
            earliest_arrival_time = min(
                [e.metrics.arrival_time for e in self.waiting])
            passed_delay = (
                (now - earliest_arrival_time) >
                (self.scheduler_config.delay_factor * self.last_prompt_latency)
                or not self.running)
        else:
            passed_delay = True
        return passed_delay

    def _get_num_lookahead_slots(self, is_prefill: bool,
                                 enable_chunking: bool) -> int:
        """The number of slots to allocate per sequence per step, beyond known
        token ids. Speculative decoding uses these slots to store KV activations
        of tokens which may or may not be accepted.

        Speculative decoding does not yet support prefill, so we do not perform
        lookahead allocation for prefill.

        When chunking is enabled with multi-step, we allocate lookahead slots
        for the prefills for when the prefills turn into decodes in the first
        step.
        """
        if is_prefill:
            if self.scheduler_config.is_multi_step and enable_chunking:
                # num_lookahead_slots was introduced in the context of decodes,
                # in Speculative Decoding.
                # When the num_scheduler_steps is 8, say, then the
                # num_lookahead_slots is 7. Meaning, we are doing a 1-step of
                # decode anyways and we wish to do 7 more.
                #
                # "lookaheads" for prefills, is introduced in support for
                # Chunked-Prefill in Multi-Step.
                return self.scheduler_config.num_lookahead_slots + 1
            else:
                return 0

        return self.scheduler_config.num_lookahead_slots

    def _get_num_new_tokens(self, seq_group: SequenceGroup,
                            status: SequenceStatus, enable_chunking: bool,
                            budget: SchedulingBudget) -> int:
        """Get the next new tokens to compute for a given sequence group
            that's in a given `status`.

        The API could chunk the number of tokens to compute based on `budget`
        if `enable_chunking` is True. If a sequence group has multiple
        sequences (e.g., running beam search), it means it is in decoding
        phase, so chunking doesn't happen.

        Returns 0 if the new token cannot be computed due to token budget.
        """
        num_new_tokens = 0
        seqs = seq_group.get_seqs(status=status)
        for seq in seqs:
            num_new_tokens += seq.get_num_new_tokens()
        assert num_new_tokens > 0
        # Chunk if a running request cannot fit in the given budget.
        # If number of seq > 1, it means it is doing beam search
        # in a decode phase. Do not chunk.
        if enable_chunking and len(seqs) == 1:
            remaining_token_budget = budget.remaining_token_budget()
            if self.scheduler_config.is_multi_step:
                # The current multi-step + chunked prefill capability does
                # not actually support chunking prompts.
                #
                # Therefore, `num_new_tokens` is computed in the same fashion
                # for both multi-step+chunked-prefill &
                # multi-step+chunked-prefill+APC
                #
                # Prompts with more tokens than the current remaining budget
                # are postponed to future scheduler steps
                if num_new_tokens > self._get_prompt_limit(seq_group):
                    # If the seq_group is in prompt-stage, pass the
                    # num_new_tokens as-is so the caller can ignore
                    # the sequence.
                    pass
                else:
                    num_new_tokens = 0 \
                        if num_new_tokens > remaining_token_budget \
                        else num_new_tokens
            elif self.cache_config.enable_prefix_caching:
                # When prefix caching is enabled, we always allocate
                # the number of new tokens that is dividable by the block
                # size to avoid partial block matching.
                block_size = self.cache_config.block_size
                reminder = budget.token_budget % block_size
                if reminder != 0:
                    raise ValueError("When enabling chunked prefill and "
                                     "prefix caching, max_num_batched_tokens "
                                     "(chunk size) must be dividable by "
                                     "block size, but got chunk_size "
                                     f"({budget.token_budget}) % block_size "
                                     f"({block_size}) = {reminder}")
                if remaining_token_budget < num_new_tokens:
                    num_new_tokens = (remaining_token_budget //
                                      block_size) * block_size
            else:
                num_new_tokens = min(num_new_tokens, remaining_token_budget)
        return num_new_tokens<|MERGE_RESOLUTION|>--- conflicted
+++ resolved
@@ -1199,14 +1199,11 @@
         scheduler_outputs: SchedulerOutputs = self._schedule()
         now = time.time()
 
-<<<<<<< HEAD
-=======
         if not self.cache_config.enable_prefix_caching:
             common_computed_block_nums = []
 
         allow_async_output_proc: bool = self.use_async_output_proc
 
->>>>>>> 728aae8c
         # Create input data structures.
         seq_group_metadata_list: List[SequenceGroupMetadata] = []
         for i, scheduled_seq_group in enumerate(
